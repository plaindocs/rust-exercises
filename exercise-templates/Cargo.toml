[workspace]
<<<<<<< HEAD
members = ["foo", "bar/step1", "bar/step2", "bar/step3", "files-match-result"]
=======
members = [
    "rustlatin/*",
    "bar/step1",
    "bar/step2",
    "bar/step3"
]
>>>>>>> 6040257d
<|MERGE_RESOLUTION|>--- conflicted
+++ resolved
@@ -1,11 +1,9 @@
 [workspace]
-<<<<<<< HEAD
-members = ["foo", "bar/step1", "bar/step2", "bar/step3", "files-match-result"]
-=======
+
 members = [
     "rustlatin/*",
     "bar/step1",
     "bar/step2",
-    "bar/step3"
-]
->>>>>>> 6040257d
+    "bar/step3",
+    "files-match-result"
+]